/**
 * @file ui_main.c
 * @brief 主界面UI
 * @author TidyCraze
 * @date 2025-08-14
 */

#include "../app/game/game.h"
#include "background_manager.h"
#include "color.h"
#include "esp_log.h"
#include "font/lv_font.h"
#include "theme_manager.h"
#include "ui.h"
#include "ui_calibration.h"
#include "ui_image_transfer.h"
#include "ui_serial_display.h"
#include "ui_test.h"
#include "wifi_image_transfer.h"
#include "wifi_manager.h"

<<<<<<< HEAD
// 获取莫兰迪颜色的辅助函数
static lv_color_t get_morandi_color(int index) {
    if (index >= 0 && index < MORANDI_COLORS_COUNT) {
        return lv_color_hex(morandi_colors[index].color_hex);
    }
    return lv_color_hex(morandi_colors[4].color_hex); // 默认返回背景色
}

// 全局变量保存时间标签、电池标签和WiFi标签
=======
// 全局变量保存时间标签和电池标签
>>>>>>> 05e88d9a
static lv_obj_t* g_time_label = NULL;
static lv_obj_t* g_battery_label = NULL;
static lv_obj_t* g_wifi_label = NULL;

// 函数声明
void ui_main_update_wifi_display(void);

// 时间更新定时器回调函数
static void time_update_timer_cb(lv_timer_t* timer) {
    if (!g_time_label) {
        ESP_LOGW("UI_MAIN", "Time label is NULL!");
        return;
    }

    // 检查标签是否仍然有效
    if (!lv_obj_is_valid(g_time_label)) {
        ESP_LOGW("UI_MAIN", "Time label is no longer valid!");
        g_time_label = NULL; // 重置为NULL
        return;
    }

    // 检查后台时间是否有更新
    if (background_manager_is_time_changed()) {
        char time_str[32];
        if (background_manager_get_time_str(time_str, sizeof(time_str)) == ESP_OK) {
            // 更新UI显示
            lv_label_set_text(g_time_label, time_str);
            lv_obj_invalidate(g_time_label);
            // 标记已显示
            background_manager_mark_time_displayed();
            ESP_LOGD("UI_MAIN", "Time updated: %s", time_str);
        }
    }
    
    // 同时更新WiFi状态显示
    ui_main_update_wifi_display();
}

// 电池电量更新函数（由任务调用）
void ui_main_update_battery_display(void) {
    if (!g_battery_label) {
        ESP_LOGW("UI_MAIN", "Battery label is NULL!");
        return;
    }

    // 检查标签是否仍然有效
    if (!lv_obj_is_valid(g_battery_label)) {
        ESP_LOGW("UI_MAIN", "Battery label is no longer valid!");
        g_battery_label = NULL; // 重置为NULL
        return;
    }

    // 检查后台电池信息是否有更新
    if (background_manager_is_battery_changed()) {
        char battery_str[32];
        background_battery_info_t battery_info;
        
        if (background_manager_get_battery_str(battery_str, sizeof(battery_str)) == ESP_OK &&
            background_manager_get_battery(&battery_info) == ESP_OK) {
            
            // 更新文字
            lv_label_set_text(g_battery_label, battery_str);
            
            // 根据电量设置颜色
            if (battery_info.percentage <= 30) {
                // 30%以下显示红色
                lv_obj_set_style_text_color(g_battery_label, lv_color_hex(0xFF0000), 0);
            } else {
                // 30%以上显示黑色
                lv_obj_set_style_text_color(g_battery_label, lv_color_hex(0x000000), 0);
            }
            
            // 标记已显示
            background_manager_mark_battery_displayed();
            ESP_LOGD("UI_MAIN", "Battery updated: %s, color: %s", 
                     battery_str, battery_info.percentage <= 30 ? "red" : "black");
        }
    }
}

// WiFi状态更新函数
void ui_main_update_wifi_display(void) {
    if (!g_wifi_label) {
        ESP_LOGW("UI_MAIN", "WiFi label is NULL!");
        return;
    }

    // 检查标签是否仍然有效
    if (!lv_obj_is_valid(g_wifi_label)) {
        ESP_LOGW("UI_MAIN", "WiFi label is no longer valid!");
        g_wifi_label = NULL; // 重置为NULL
        return;
    }

    // 获取WiFi连接状态
    wifi_manager_info_t wifi_info = wifi_manager_get_info();
    bool wifi_connected = (wifi_info.state == WIFI_STATE_CONNECTED);
    
    // 静态变量记录上一次的连接状态
    static bool last_wifi_connected = false;
    
    // 根据连接状态显示或隐藏WiFi符号
    if (wifi_connected) {
        lv_obj_clear_flag(g_wifi_label, LV_OBJ_FLAG_HIDDEN);
        ESP_LOGD("UI_MAIN", "WiFi connected, showing symbol");
        
        // 检查是否是第一次连接成功（从断开状态变为连接状态）
        if (!last_wifi_connected) {
            ESP_LOGI("UI_MAIN", "First WiFi connection detected, triggering time sync");
            
            // 触发一次时间同步
            char time_str[32];
            if (wifi_manager_get_time_str(time_str, sizeof(time_str))) {
                ESP_LOGI("UI_MAIN", "Time sync from WiFi: %s", time_str);
                
                // 更新UI显示
                if (g_time_label && lv_obj_is_valid(g_time_label)) {
                    lv_label_set_text(g_time_label, time_str);
                    lv_obj_invalidate(g_time_label);
                    ESP_LOGI("UI_MAIN", "Time display updated from WiFi sync");
                }
            } else {
                ESP_LOGW("UI_MAIN", "Failed to get time from WiFi");
            }
        }
    } else {
        lv_obj_add_flag(g_wifi_label, LV_OBJ_FLAG_HIDDEN);
        ESP_LOGD("UI_MAIN", "WiFi disconnected, hiding symbol");
    }
    
    // 更新上一次的连接状态
    last_wifi_connected = wifi_connected;
}

// 菜单项回调函数类型
typedef void (*menu_item_cb_t)(void);

// 示例回调函数（后续扩展时实现）
static void option1_cb(void) {
    // TODO: Option 1 Logic
    lv_obj_t* label = lv_label_create(lv_scr_act());
    lv_label_set_text(label, "Option 1 Selected");
    lv_obj_align(label, LV_ALIGN_CENTER, 0, 0);
}

static void wifi_settings_cb(void) {
    lv_obj_t* screen = lv_scr_act();
    if (screen) {
        // 先停止时间更新定时器，避免访问已删除的UI元素
        static lv_timer_t* timer = NULL;
        if (timer) {
            lv_timer_del(timer);
            timer = NULL;
            ESP_LOGI("UI_MAIN", "Time update timer stopped");
        }

        // 重置全局UI指针
        g_time_label = NULL;
        g_battery_label = NULL;
        g_wifi_label = NULL;

        lv_obj_clean(screen);            // 清空当前屏幕
        ui_wifi_settings_create(screen); // 加载WiFi设置界面
    }
}

static void settings_cb(void) {
    lv_obj_t* screen = lv_scr_act();
    if (screen) {
        // 先停止时间更新定时器，避免访问已删除的UI元素
        static lv_timer_t* timer = NULL;
        if (timer) {
            lv_timer_del(timer);
            timer = NULL;
            ESP_LOGI("UI_MAIN", "Time update timer stopped");
        }

        // 重置全局UI指针
        g_time_label = NULL;
        g_battery_label = NULL;
        g_wifi_label = NULL;

        lv_obj_clean(screen);       // 清空当前屏幕
        ui_settings_create(screen); // 加载系统设置界面
    }
}

static void game_cb(void) {
    lv_obj_t* screen = lv_scr_act();
    if (screen) {
        lv_obj_clean(screen);        // 清空当前屏幕
        ui_game_menu_create(screen); // 加载游戏子菜单界面
    }
}

static void image_transfer_cb(void) {
    lv_obj_t* screen = lv_scr_act();
    if (screen) {
        lv_obj_clean(screen);             // 清空当前屏幕
        ui_image_transfer_create(screen); // 加载图传界面
    }
}

static void serial_display_cb(void) {
    lv_obj_t* screen = lv_scr_act();
    if (screen) {
        // 先停止时间更新定时器，避免访问已删除的UI元素
        static lv_timer_t* timer = NULL;
        if (timer) {
            lv_timer_del(timer);
            timer = NULL;
            ESP_LOGI("UI_MAIN", "Time update timer stopped");
        }

        // 重置全局UI指针
        g_time_label = NULL;
        g_battery_label = NULL;
        g_wifi_label = NULL;

        lv_obj_clean(screen);             // 清空当前屏幕
        ui_serial_display_create(screen); // 加载串口显示界面
    }
}

static void calibration_cb(void) {
    lv_obj_t* screen = lv_scr_act();
    if (screen) {
        lv_obj_clean(screen);          // 清空当前屏幕
        ui_calibration_create(screen); // 加载校准界面
    }
}

static void test_cb(void) {
    lv_obj_t* screen = lv_scr_act();
    if (screen) {
        // 先停止时间更新定时器，避免访问已删除的UI元素
        static lv_timer_t* timer = NULL;
        if (timer) {
            lv_timer_del(timer);
            timer = NULL;
            ESP_LOGI("UI_MAIN", "Time update timer stopped");
        }

        // 重置全局UI指针
        g_time_label = NULL;
        g_battery_label = NULL;
        g_wifi_label = NULL;

        lv_obj_clean(screen);   // 清空当前屏幕
        ui_test_create(screen); // 加载测试界面
    }
}

// 可扩展的菜单项结构
typedef struct {
    const char* text;
    menu_item_cb_t callback;
} menu_item_t;

// 菜单项数组
static menu_item_t menu_items[] = {
    {"Demo", option1_cb},
    {"WiFi Setup", wifi_settings_cb},
    {"Settings", settings_cb},
    {"Game", game_cb},
    {"Image Transfer", image_transfer_cb},
    {"Serial Display", serial_display_cb},
    {"Calibration", calibration_cb},
    {"Test", test_cb},
    // 添加更多项...
};

static void btn_event_cb(lv_event_t* e) {
    menu_item_cb_t cb = (menu_item_cb_t)lv_event_get_user_data(e);
    if (cb)
        cb();
}

void ui_main_menu_create(lv_obj_t* parent) {
    // 应用当前主题到屏幕
    theme_apply_to_screen(parent);

    // 创建顶部状态栏
    lv_obj_t* status_bar = lv_obj_create(parent);
    lv_obj_set_size(status_bar, 240, 26);
    lv_obj_align(status_bar, LV_ALIGN_TOP_MID, 0, 0);
    lv_obj_set_style_bg_opa(status_bar, LV_OPA_0, 0); // 透明背景
    lv_obj_set_style_border_width(status_bar, 0, 0);
    lv_obj_set_style_pad_all(status_bar, 0, 0);
    lv_obj_clear_flag(status_bar, LV_OBJ_FLAG_SCROLLABLE); // 禁止滚动

    // 创建时间显示标签 - 在最左边
    g_time_label = lv_label_create(status_bar);
    lv_obj_set_style_text_font(g_time_label, &lv_font_montserrat_16, 0);
    lv_obj_set_style_text_color(g_time_label, lv_color_hex(0x000000), 0); // 黑色
    lv_obj_align(g_time_label, LV_ALIGN_LEFT_MID, 6, 0);
    lv_label_set_text(g_time_label, "00:00");

    // ==== WiFi符号 ====
    g_wifi_label = lv_label_create(status_bar);
    lv_obj_set_style_text_font(g_wifi_label, &lv_font_montserrat_16, 0);
    lv_obj_set_style_text_color(g_wifi_label, lv_color_hex(0x000000), 0); // 黑色
    lv_label_set_text(g_wifi_label, LV_SYMBOL_WIFI);
    lv_obj_align(g_wifi_label, LV_ALIGN_RIGHT_MID, -45, 0); // 在电池左边
    lv_obj_add_flag(g_wifi_label, LV_OBJ_FLAG_HIDDEN); // 初始隐藏

    // ==== 电池图标（外壳 + 小凸起 + 电量文字） ====
    // 电池外壳
    lv_obj_t* battery_icon = lv_obj_create(status_bar);
    lv_obj_set_size(battery_icon, 28, 16);
    lv_obj_align(battery_icon, LV_ALIGN_RIGHT_MID, -8, 0);
    lv_obj_set_style_bg_color(battery_icon, lv_color_hex(0x000000), 0); // 黑色边框
    lv_obj_set_style_bg_opa(battery_icon, LV_OPA_0, 0);                 // 透明填充
    lv_obj_set_style_border_width(battery_icon, 2, 0);
    lv_obj_set_style_border_color(battery_icon, lv_color_hex(0x000000), 0);
    lv_obj_set_style_radius(battery_icon, 2, 0);
    lv_obj_clear_flag(battery_icon, LV_OBJ_FLAG_SCROLLABLE);

    // 电池正极（小凸起），直接以电池外壳为参考对齐
    lv_obj_t* battery_positive = lv_obj_create(status_bar);
    lv_obj_set_size(battery_positive, 4, 8);
    lv_obj_align_to(battery_positive, battery_icon, LV_ALIGN_OUT_RIGHT_MID, 1, 0);
    lv_obj_set_style_bg_color(battery_positive, lv_color_hex(0x000000), 0);
    lv_obj_set_style_bg_opa(battery_positive, LV_OPA_COVER, 0);
    lv_obj_set_style_radius(battery_positive, 2, 0);
    lv_obj_set_style_border_width(battery_positive, 0, 0);
    lv_obj_clear_flag(battery_positive, LV_OBJ_FLAG_SCROLLABLE);

    // 电池电量显示标签 - 在电池外壳中间
    g_battery_label = lv_label_create(battery_icon);
    lv_obj_set_style_text_font(g_battery_label, &lv_font_montserrat_12, 0);
    lv_obj_set_style_text_color(g_battery_label, lv_color_hex(0x000000), 0); // 黑色
    lv_obj_align(g_battery_label, LV_ALIGN_CENTER, 0, 0);
    lv_label_set_text(g_battery_label, "100");

    // 创建标题区域 - 在状态栏下方，透明背景
    lv_obj_t* title_container = lv_obj_create(parent);
    lv_obj_set_size(title_container, 240, 38);
    lv_obj_align(title_container, LV_ALIGN_TOP_MID, 0, 40);
    lv_obj_set_style_bg_opa(title_container, LV_OPA_0, LV_PART_MAIN); // 透明背景
    lv_obj_set_style_border_width(title_container, 0, 0);
    lv_obj_set_style_pad_all(title_container, 8, 0);
    lv_obj_clear_flag(title_container, LV_OBJ_FLAG_SCROLLABLE); // 禁止滚动

    // 创建主标题 - 靠左显示，字体放大加粗，禁止滚动
    lv_obj_t* title = lv_label_create(title_container);
    lv_label_set_text(title, "Browse");
    lv_obj_align(title, LV_ALIGN_LEFT_MID, 10, 0);    // 靠左显示，左边距10像素
    theme_apply_to_label(title, true);                // 应用主题到标题
    lv_obj_clear_flag(title, LV_OBJ_FLAG_SCROLLABLE); // 禁止滚动

    // 计算按钮数量
    int num_items = sizeof(menu_items) / sizeof(menu_item_t);

    // 创建菜单按钮容器
    lv_obj_t* menu_container = lv_obj_create(parent);
    lv_obj_set_size(menu_container, 220, 220);
    lv_obj_align(menu_container, LV_ALIGN_CENTER, 0, 44); // 调整位置，避开状态栏和标题
    lv_obj_set_style_bg_opa(menu_container, LV_OPA_0, 0);
    lv_obj_set_style_border_width(menu_container, 0, 0);
    lv_obj_set_style_pad_all(menu_container, 0, 0);
    lv_obj_set_style_width(menu_container, 0, LV_PART_SCROLLBAR);
    lv_obj_set_style_opa(menu_container, LV_OPA_0, LV_PART_SCROLLBAR);

    // 创建按钮 - 使用莫兰迪色系
    for (int i = 0; i < num_items; i++) {
        lv_obj_t* btn = lv_obj_create(menu_container);
        lv_obj_set_size(btn, 200, 54);                       // 增加按钮高度到60像素
        lv_obj_align(btn, LV_ALIGN_CENTER, 0, -80 + i * 70); // 调整间距，每个按钮间隔70像素
        lv_obj_add_event_cb(btn, btn_event_cb, LV_EVENT_CLICKED, menu_items[i].callback);

        // 设置按钮样式（圆角、阴影等）
        lv_obj_set_style_radius(btn, 15, LV_PART_MAIN);
        lv_obj_set_style_shadow_width(btn, 6, LV_PART_MAIN);
        lv_obj_set_style_shadow_ofs_y(btn, 3, LV_PART_MAIN);
        lv_obj_set_style_shadow_opa(btn, LV_OPA_40, LV_PART_MAIN);
        lv_obj_set_style_shadow_color(btn, lv_color_hex(0x000000), LV_PART_MAIN);
        lv_obj_set_style_pad_all(btn, 12, LV_PART_MAIN);

        // 应用主题到按钮（只改变颜色）
        theme_apply_to_button(btn, true);

        lv_obj_t* label = lv_label_create(btn);
        lv_label_set_text(label, menu_items[i].text);
        theme_apply_to_label(label, false); // 应用主题到标签
        lv_obj_center(label);
    }

    // 创建时间更新定时器（每分钟检查一次后台更新）
    static lv_timer_t* timer = NULL;
    if (timer == NULL) {
        timer = lv_timer_create(time_update_timer_cb, 60000, NULL); // 1分钟检查一次
        ESP_LOGI("UI_MAIN", "Time update timer created (1min interval)");
    } else {
        // 如果定时器已存在，先删除再创建新的
        lv_timer_del(timer);
        timer = lv_timer_create(time_update_timer_cb, 60000, NULL);
        ESP_LOGI("UI_MAIN", "Time update timer recreated (1min interval)");
    }

    // 初始化显示
    char time_str[32];
    char battery_str[32];
    background_battery_info_t battery_info;
    
    if (background_manager_get_time_str(time_str, sizeof(time_str)) == ESP_OK) {
        lv_label_set_text(g_time_label, time_str);
    }
    if (background_manager_get_battery_str(battery_str, sizeof(battery_str)) == ESP_OK &&
        background_manager_get_battery(&battery_info) == ESP_OK) {
        lv_label_set_text(g_battery_label, battery_str);
        
        // 根据电量设置初始颜色
        if (battery_info.percentage <= 30) {
            lv_obj_set_style_text_color(g_battery_label, lv_color_hex(0xFF0000), 0);
        } else {
            lv_obj_set_style_text_color(g_battery_label, lv_color_hex(0x000000), 0);
        }
    }
    
    // 初始化WiFi状态显示
    ui_main_update_wifi_display();

    ESP_LOGI("UI_MAIN", "Main menu created with background manager support");

    // 扩展提示：要添加新选项，在 menu_items 数组中添加新项，并实现对应的回调函数
}<|MERGE_RESOLUTION|>--- conflicted
+++ resolved
@@ -19,7 +19,6 @@
 #include "wifi_image_transfer.h"
 #include "wifi_manager.h"
 
-<<<<<<< HEAD
 // 获取莫兰迪颜色的辅助函数
 static lv_color_t get_morandi_color(int index) {
     if (index >= 0 && index < MORANDI_COLORS_COUNT) {
@@ -29,9 +28,6 @@
 }
 
 // 全局变量保存时间标签、电池标签和WiFi标签
-=======
-// 全局变量保存时间标签和电池标签
->>>>>>> 05e88d9a
 static lv_obj_t* g_time_label = NULL;
 static lv_obj_t* g_battery_label = NULL;
 static lv_obj_t* g_wifi_label = NULL;
@@ -65,7 +61,7 @@
             ESP_LOGD("UI_MAIN", "Time updated: %s", time_str);
         }
     }
-    
+
     // 同时更新WiFi状态显示
     ui_main_update_wifi_display();
 }
@@ -88,13 +84,13 @@
     if (background_manager_is_battery_changed()) {
         char battery_str[32];
         background_battery_info_t battery_info;
-        
+
         if (background_manager_get_battery_str(battery_str, sizeof(battery_str)) == ESP_OK &&
             background_manager_get_battery(&battery_info) == ESP_OK) {
-            
+
             // 更新文字
             lv_label_set_text(g_battery_label, battery_str);
-            
+
             // 根据电量设置颜色
             if (battery_info.percentage <= 30) {
                 // 30%以下显示红色
@@ -103,11 +99,11 @@
                 // 30%以上显示黑色
                 lv_obj_set_style_text_color(g_battery_label, lv_color_hex(0x000000), 0);
             }
-            
+
             // 标记已显示
             background_manager_mark_battery_displayed();
-            ESP_LOGD("UI_MAIN", "Battery updated: %s, color: %s", 
-                     battery_str, battery_info.percentage <= 30 ? "red" : "black");
+            ESP_LOGD("UI_MAIN", "Battery updated: %s, color: %s", battery_str,
+                     battery_info.percentage <= 30 ? "red" : "black");
         }
     }
 }
@@ -129,24 +125,24 @@
     // 获取WiFi连接状态
     wifi_manager_info_t wifi_info = wifi_manager_get_info();
     bool wifi_connected = (wifi_info.state == WIFI_STATE_CONNECTED);
-    
+
     // 静态变量记录上一次的连接状态
     static bool last_wifi_connected = false;
-    
+
     // 根据连接状态显示或隐藏WiFi符号
     if (wifi_connected) {
         lv_obj_clear_flag(g_wifi_label, LV_OBJ_FLAG_HIDDEN);
         ESP_LOGD("UI_MAIN", "WiFi connected, showing symbol");
-        
+
         // 检查是否是第一次连接成功（从断开状态变为连接状态）
         if (!last_wifi_connected) {
             ESP_LOGI("UI_MAIN", "First WiFi connection detected, triggering time sync");
-            
+
             // 触发一次时间同步
             char time_str[32];
             if (wifi_manager_get_time_str(time_str, sizeof(time_str))) {
                 ESP_LOGI("UI_MAIN", "Time sync from WiFi: %s", time_str);
-                
+
                 // 更新UI显示
                 if (g_time_label && lv_obj_is_valid(g_time_label)) {
                     lv_label_set_text(g_time_label, time_str);
@@ -161,7 +157,7 @@
         lv_obj_add_flag(g_wifi_label, LV_OBJ_FLAG_HIDDEN);
         ESP_LOGD("UI_MAIN", "WiFi disconnected, hiding symbol");
     }
-    
+
     // 更新上一次的连接状态
     last_wifi_connected = wifi_connected;
 }
@@ -336,7 +332,7 @@
     lv_obj_set_style_text_color(g_wifi_label, lv_color_hex(0x000000), 0); // 黑色
     lv_label_set_text(g_wifi_label, LV_SYMBOL_WIFI);
     lv_obj_align(g_wifi_label, LV_ALIGN_RIGHT_MID, -45, 0); // 在电池左边
-    lv_obj_add_flag(g_wifi_label, LV_OBJ_FLAG_HIDDEN); // 初始隐藏
+    lv_obj_add_flag(g_wifi_label, LV_OBJ_FLAG_HIDDEN);      // 初始隐藏
 
     // ==== 电池图标（外壳 + 小凸起 + 电量文字） ====
     // 电池外壳
@@ -436,14 +432,14 @@
     char time_str[32];
     char battery_str[32];
     background_battery_info_t battery_info;
-    
+
     if (background_manager_get_time_str(time_str, sizeof(time_str)) == ESP_OK) {
         lv_label_set_text(g_time_label, time_str);
     }
     if (background_manager_get_battery_str(battery_str, sizeof(battery_str)) == ESP_OK &&
         background_manager_get_battery(&battery_info) == ESP_OK) {
         lv_label_set_text(g_battery_label, battery_str);
-        
+
         // 根据电量设置初始颜色
         if (battery_info.percentage <= 30) {
             lv_obj_set_style_text_color(g_battery_label, lv_color_hex(0xFF0000), 0);
@@ -451,7 +447,7 @@
             lv_obj_set_style_text_color(g_battery_label, lv_color_hex(0x000000), 0);
         }
     }
-    
+
     // 初始化WiFi状态显示
     ui_main_update_wifi_display();
 
