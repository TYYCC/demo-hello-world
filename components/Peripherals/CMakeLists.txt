--- conflicted
+++ resolved
@@ -1,9 +1,4 @@
 set(PERIPHERALS_SRCS "")
-<<<<<<< HEAD
-=======
-
-if(EN_RECEIVER_MODE)
->>>>>>> f3fffecb
 
 if(EN_RECEIVER_MODE)
 
